--- conflicted
+++ resolved
@@ -383,8 +383,6 @@
         self.assertEqual(np.argmax(c1).integral, True)
         self.assertEqual(np.argmax(c1, axis=0).integral, True)
 
-<<<<<<< HEAD
-=======
         self.assertEqual(np.fliplr(c1).integral, False)
         self.assertEqual(np.fliplr(c2).integral, True)
         self.assertEqual(c1.swapaxes(0, 1).integral, False)
@@ -410,7 +408,6 @@
         self.assertEqual(np.append(c2, c2).integral, True)
         self.assertEqual(np.append(c1, c2).integral, False)
 
->>>>>>> ad94bc25
         c3 = c1.copy()
         c3 = mpc.np_update(c3, (0, 0), secfxp(3))
         self.assertEqual(c3.integral, False)
